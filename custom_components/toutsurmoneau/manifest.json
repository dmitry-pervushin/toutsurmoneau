--- conflicted
+++ resolved
@@ -6,11 +6,6 @@
   "domain": "toutsurmoneau",
   "iot_class": "cloud_polling",
   "name": "ToutSurMonEau.Fr",
-<<<<<<< HEAD
   "requirements": ["aiohttp", "pytz"],
-  "version": "0.1.2"
-=======
-  "requirements": ["aiohttp"],
-  "version": "0.1.3"
->>>>>>> 1a22eb95
+  "version": "0.1.4"
 }